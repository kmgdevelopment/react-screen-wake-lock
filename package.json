{
  "name": "react-screen-wake-lock",
  "version": "0.0.0-development",
  "description": "React implementation of the Screen Wake Lock API. It provides a way to prevent devices from dimming or locking the screen when an application needs to keep running.",
  "author": {
    "name": "Joris",
    "email": "me@joris.re",
    "url": "https://joris.re"
  },
  "license": "MIT",
  "homepage": "https://github.com/jorisre/react-screen-wake-lock#readme",
  "repository": {
    "type": "git",
    "url": "https://github.com/jorisre/react-screen-wake-lock.git"
  },
  "bugs": {
    "url": "https://github.com/jorisre/react-screen-wake-lock/issues"
  },
  "keywords": [
    "wakeLock",
    "wake-lock",
    "react",
    "hook",
    "Screen Wake Lock",
    "navigator.wakeLock"
  ],
  "sideEffects": false,
  "type": "module",
  "source": "src/index.ts",
  "main": "dist/react-screen-wake-lock.cjs",
  "exports": "./dist/react-screen-wake-lock.esm.js",
  "umd:main": "dist/react-screen-wake-lock.umd.js",
  "unpkg": "dist/react-screen-wake-lock.umd.js",
  "typings": "dist/index.d.ts",
  "files": [
    "dist",
    "src"
  ],
  "engines": {
    "node": ">=14.16"
  },
  "scripts": {
    "postinstall": "yarn husky install",
    "start": "microbundle watch",
    "prebuild": "rimraf dist",
    "build": "npm-run-all --parallel build:*",
    "build:other": "microbundle --define process.env.NODE_ENV=production -f cjs,umd",
    "build:es": "microbundle -f es",
    "test": "jest",
<<<<<<< HEAD
    "lint": "eslint --ignore-path .gitignore --ext .ts,.tsx .",
    "size": "size-limit",
    "analyze": "size-limit --why",
    "semantic-release": "semantic-release"
=======
    "lint": "eslint --ignore-path .gitignore --ext .ts,.tsx ."
>>>>>>> 7b7b9c59
  },
  "peerDependencies": {
    "react": "^16.8.0 || ^17.0.0 || ^18.0.0"
  },
<<<<<<< HEAD
  "size-limit": [
    {
      "path": "dist/react-screen-wake-lock.cjs",
      "limit": "393 B"
    },
    {
      "path": "dist/react-screen-wake-lock.esm.js",
      "limit": "415 B"
    },
    {
      "path": "dist/react-screen-wake-lock.umd.js",
      "limit": "398 B"
    }
  ],
  "devDependencies": {
    "@size-limit/preset-small-lib": "^8.1.0",
    "@testing-library/dom": "^8.18.1",
    "@testing-library/react": "^13.4.0",
    "@testing-library/react-hooks": "^8.0.1",
=======
  "devDependencies": {
    "@testing-library/dom": "^7.30.1",
    "@testing-library/react": "^11.2.5",
    "@testing-library/react-hooks": "^5.1.0",
>>>>>>> 7b7b9c59
    "@types/dom-screen-wake-lock": "^1.0.0",
    "@types/jest": "^29.1.1",
    "@types/react": "^18.0.13",
    "@types/react-dom": "^18.0.5",
    "@typescript-eslint/eslint-plugin": "^5.38.1",
    "@typescript-eslint/parser": "^5.38.1",
    "eslint": "^8.24.0",
    "eslint-plugin-react": "^7.23.1",
    "eslint-plugin-react-hooks": "^4.2.0",
    "eslint-plugin-testing-library": "^5.7.0",
    "jest": "^29.1.2",
    "jest-environment-jsdom": "^29.1.2",
    "jest-wake-lock-mock": "^1.1.0",
    "microbundle": "^0.15.1",
    "nano-staged": "^0.8.0",
    "npm-run-all": "^4.1.5",
    "prettier": "^2.2.1",
    "react": "18.2.0",
    "react-dom": "18.2.0",
    "react-test-renderer": "18.2.0",
    "rimraf": "^3.0.2",
<<<<<<< HEAD
    "semantic-release": "^19.0.5",
    "size-limit": "^8.1.0",
=======
>>>>>>> 7b7b9c59
    "tiny-warning": "^1.0.3",
    "ts-jest": "^29.0.3",
    "typescript": "^4.2.3"
  },
  "nano-staged": {
    "*.{ts,tsx}": "eslint --fix",
    "*.{js,css,md}": "prettier --write"
  },
  "dependencies": {
    "husky": "^8.0.1"
  }
}<|MERGE_RESOLUTION|>--- conflicted
+++ resolved
@@ -47,44 +47,15 @@
     "build:other": "microbundle --define process.env.NODE_ENV=production -f cjs,umd",
     "build:es": "microbundle -f es",
     "test": "jest",
-<<<<<<< HEAD
-    "lint": "eslint --ignore-path .gitignore --ext .ts,.tsx .",
-    "size": "size-limit",
-    "analyze": "size-limit --why",
-    "semantic-release": "semantic-release"
-=======
     "lint": "eslint --ignore-path .gitignore --ext .ts,.tsx ."
->>>>>>> 7b7b9c59
   },
   "peerDependencies": {
     "react": "^16.8.0 || ^17.0.0 || ^18.0.0"
   },
-<<<<<<< HEAD
-  "size-limit": [
-    {
-      "path": "dist/react-screen-wake-lock.cjs",
-      "limit": "393 B"
-    },
-    {
-      "path": "dist/react-screen-wake-lock.esm.js",
-      "limit": "415 B"
-    },
-    {
-      "path": "dist/react-screen-wake-lock.umd.js",
-      "limit": "398 B"
-    }
-  ],
-  "devDependencies": {
-    "@size-limit/preset-small-lib": "^8.1.0",
-    "@testing-library/dom": "^8.18.1",
-    "@testing-library/react": "^13.4.0",
-    "@testing-library/react-hooks": "^8.0.1",
-=======
   "devDependencies": {
     "@testing-library/dom": "^7.30.1",
     "@testing-library/react": "^11.2.5",
     "@testing-library/react-hooks": "^5.1.0",
->>>>>>> 7b7b9c59
     "@types/dom-screen-wake-lock": "^1.0.0",
     "@types/jest": "^29.1.1",
     "@types/react": "^18.0.13",
@@ -106,11 +77,6 @@
     "react-dom": "18.2.0",
     "react-test-renderer": "18.2.0",
     "rimraf": "^3.0.2",
-<<<<<<< HEAD
-    "semantic-release": "^19.0.5",
-    "size-limit": "^8.1.0",
-=======
->>>>>>> 7b7b9c59
     "tiny-warning": "^1.0.3",
     "ts-jest": "^29.0.3",
     "typescript": "^4.2.3"
